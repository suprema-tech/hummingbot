--- conflicted
+++ resolved
@@ -2,14 +2,7 @@
 from typing import Optional
 
 from hummingbot.connector.in_flight_order_base import InFlightOrderBase
-<<<<<<< HEAD
 from hummingbot.core.data_type.common import OrderType, TradeType
-=======
-from hummingbot.core.event.events import (
-    OrderType,
-    TradeType
-)
->>>>>>> 2f1e2090
 
 
 class TerraInFlightOrder(InFlightOrderBase):
