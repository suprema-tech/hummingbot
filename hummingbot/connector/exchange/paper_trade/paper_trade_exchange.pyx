# distutils: sources=['hummingbot/core/cpp/Utils.cpp', 'hummingbot/core/cpp/LimitOrder.cpp', 'hummingbot/core/cpp/OrderExpirationEntry.cpp']

import math
import random

from collections import (
    deque, defaultdict
)

import asyncio
import pandas as pd

from cpython cimport PyObject
from cython.operator cimport(
    address,
    dereference as deref,
    postincrement as inc
)
from decimal import Decimal
from libcpp cimport bool as cppbool
from libcpp.vector cimport vector
from typing import (
    Dict,
    List,
    Optional,
    Tuple,
)

from hummingbot.connector.exchange_base import ExchangeBase
from hummingbot.connector.exchange.paper_trade.trading_pair import TradingPair
from hummingbot.connector.budget_checker import BudgetChecker
from hummingbot.core.clock cimport Clock
from hummingbot.core.clock import Clock
from hummingbot.core.data_type.cancellation_result import CancellationResult
from hummingbot.core.data_type.composite_order_book import CompositeOrderBook
from hummingbot.core.data_type.composite_order_book cimport CompositeOrderBook
from hummingbot.core.data_type.limit_order import LimitOrder
from hummingbot.core.data_type.limit_order cimport c_create_limit_order_from_cpp_limit_order
from hummingbot.core.data_type.order_book cimport OrderBook
from hummingbot.core.data_type.order_book_tracker import OrderBookTracker
from hummingbot.core.data_type.order_candidate import OrderCandidate
from hummingbot.core.event.event_listener cimport EventListener
from hummingbot.core.event.events import (
    BuyOrderCompletedEvent,
    BuyOrderCreatedEvent,
    MarketEvent,
    MarketOrderFailureEvent,
    OrderBookEvent,
    OrderBookTradeEvent,
    OrderCancelledEvent,
    OrderFilledEvent,
    OrderType,
    SellOrderCompletedEvent,
    SellOrderCreatedEvent,
    TradeType,
)
from hummingbot.core.network_iterator import NetworkStatus
<<<<<<< HEAD
from hummingbot.core.Utils cimport getIteratorFromReverseIterator, reverse_iterator
from hummingbot.core.utils.async_utils import safe_ensure_future
from hummingbot.core.utils.estimate_fee import build_trade_fee, estimate_fee
=======
from hummingbot.core.Utils cimport(
    getIteratorFromReverseIterator,
    reverse_iterator
)
from hummingbot.core.utils.async_utils import (
    safe_ensure_future,
)
from hummingbot.core.utils.estimate_fee import build_trade_fee

from ...budget_checker import BudgetChecker
>>>>>>> c37873a7

ptm_logger = None
s_decimal_0 = Decimal(0)


cdef class QuantizationParams:
    def __init__(self,
                 str trading_pair,
                 int price_precision,
                 int price_decimals,
                 int order_size_precision,
                 int order_size_decimals):
        self.trading_pair = trading_pair
        self.price_precision = price_precision
        self.price_decimals = price_decimals
        self.order_size_precision = order_size_precision
        self.order_size_decimals = order_size_decimals

    def __repr__(self) -> str:
        return (f"QuantizationParams('{self.trading_pair}', {self.price_precision}, {self.price_decimals}, "
                f"{self.order_size_precision}, {self.order_size_decimals})")


cdef class QueuedOrder:
    cdef:
        double create_timestamp
        str _order_id
        bint _is_buy
        str _trading_pair
        object _amount

    def __init__(self, create_timestamp: float, order_id: str, is_buy: bool, trading_pair: str, amount: Decimal):
        self.create_timestamp = create_timestamp
        self._order_id = order_id
        self._is_buy = is_buy
        self._trading_pair = trading_pair
        self._amount = amount

    @property
    def timestamp(self) -> double:
        return self.create_timestamp

    @property
    def order_id(self) -> str:
        return self._order_id

    @property
    def is_buy(self) -> bint:
        return self._is_buy

    @property
    def trading_pair(self) -> str:
        return self._trading_pair

    @property
    def amount(self) -> Decimal:
        return self._amount

    def __repr__(self) -> str:
        return (f"QueuedOrder({self.create_timestamp}, '{self.order_id}', {self.is_buy}, '{self.trading_pair}', "
                f"{self.amount})")


cdef class OrderBookTradeListener(EventListener):
    cdef:
        ExchangeBase _market

    def __init__(self, market: ExchangeBase):
        super().__init__()
        self._market = market

    cdef c_call(self, object event_object):
        try:
            self._market.match_trade_to_limit_orders(event_object)
        except Exception as e:
            self.logger().error("Error call trade listener.", exc_info=True)

cdef class OrderBookMarketOrderFillListener(EventListener):
    cdef:
        ExchangeBase _market

    def __init__(self, market: ExchangeBase):
        super().__init__()
        self._market = market

    cdef c_call(self, object event_object):

        if event_object.trading_pair not in self._market.order_books or event_object.order_type != OrderType.MARKET:
            return
        order_book = self._market.order_books[event_object.trading_pair]
        order_book.record_filled_order(event_object)


cdef class PaperTradeExchange(ExchangeBase):
    TRADE_EXECUTION_DELAY = 5.0
    ORDER_FILLED_EVENT_TAG = MarketEvent.OrderFilled.value
    SELL_ORDER_COMPLETED_EVENT_TAG = MarketEvent.SellOrderCompleted.value
    BUY_ORDER_COMPLETED_EVENT_TAG = MarketEvent.BuyOrderCompleted.value
    MARKET_ORDER_CANCELLED_EVENT_TAG = MarketEvent.OrderCancelled.value
    MARKET_ORDER_FAILURE_EVENT_TAG = MarketEvent.OrderFailure.value
    ORDER_BOOK_TRADE_EVENT_TAG = OrderBookEvent.TradeEvent.value
    MARKET_SELL_ORDER_CREATED_EVENT_TAG = MarketEvent.SellOrderCreated.value
    MARKET_BUY_ORDER_CREATED_EVENT_TAG = MarketEvent.BuyOrderCreated.value

    def __init__(self, order_book_tracker: OrderBookTracker, target_market: type):
        order_book_tracker.data_source.order_book_create_function = lambda: CompositeOrderBook()
        self._order_book_tracker = order_book_tracker
        self._budget_checker = BudgetChecker(exchange=self)
        super(ExchangeBase, self).__init__()
        self._account_balances = {}
        self._account_available_balances = {}
        self._paper_trade_market_initialized = False
        self._trading_pairs = {}
        self._queued_orders = deque()
        self._quantization_params = {}
        self._order_book_trade_listener = OrderBookTradeListener(self)
        self._target_market = target_market
        self._market_order_filled_listener = OrderBookMarketOrderFillListener(self)
        self.c_add_listener(self.ORDER_FILLED_EVENT_TAG, self._market_order_filled_listener)

    @property
    def order_book_tracker(self) -> OrderBookTracker:
        return self._order_book_tracker

    @property
    def budget_checker(self) -> BudgetChecker:
        return self._budget_checker

    @classmethod
    def random_order_id(cls, order_side: str, trading_pair: str) -> str:
        vals = [random.choice(range(0, 256)) for i in range(0, 13)]
        return f"{order_side}://" + trading_pair + "/" + "".join([f"{val:02x}" for val in vals])

    def init_paper_trade_market(self):
        for trading_pair_str, order_book in self._order_book_tracker.order_books.items():
            assert type(order_book) is CompositeOrderBook
            base_asset, quote_asset = self.split_trading_pair(trading_pair_str)
            self._trading_pairs[self._target_market.convert_from_exchange_trading_pair(trading_pair_str)] = TradingPair(trading_pair_str, base_asset, quote_asset)
            (<CompositeOrderBook>order_book).c_add_listener(
                self.ORDER_BOOK_TRADE_EVENT_TAG,
                self._order_book_trade_listener
            )

    def split_trading_pair(self, trading_pair: str) -> Tuple[str, str]:
        return self._target_market.split_trading_pair(trading_pair)

    #  <editor-fold desc="Property">
    @property
    def trading_pair(self) -> Dict[str, TradingPair]:
        return self._trading_pairs

    @property
    def name(self) -> str:
        return self._order_book_tracker.exchange_name

    @property
    def display_name(self) -> str:
        return f"{self._order_book_tracker.exchange_name}_PaperTrade"

    @property
    def order_books(self) -> Dict[str, CompositeOrderBook]:
        return self._order_book_tracker.order_books

    @property
    def status_dict(self) -> Dict[str, bool]:
        return {
            "order_books_initialized": self._order_book_tracker and len(self._order_book_tracker.order_books) > 0
        }

    @property
    def ready(self):
        if not self._order_book_tracker.ready:
            return False
        if all(self.status_dict.values()):
            if not self._paper_trade_market_initialized:
                self.init_paper_trade_market()
                self._paper_trade_market_initialized = True
            return True
        else:
            return False

    @property
    def queued_orders(self) -> List[QueuedOrder]:
        return self._queued_orders

    @property
    def limit_orders(self) -> List[LimitOrder]:
        cdef:
            LimitOrdersIterator map_it
            SingleTradingPairLimitOrders *single_trading_pair_collection_ptr
            SingleTradingPairLimitOrdersIterator collection_it
            SingleTradingPairLimitOrdersRIterator collection_rit
            const CPPLimitOrder *cpp_limit_order_ptr
            list retval = []

        map_it = self._bid_limit_orders.begin()
        while map_it != self._bid_limit_orders.end():
            single_trading_pair_collection_ptr = address(deref(map_it).second)
            collection_rit = single_trading_pair_collection_ptr.rbegin()
            while collection_rit != single_trading_pair_collection_ptr.rend():
                cpp_limit_order_ptr = address(deref(collection_rit))
                retval.append(c_create_limit_order_from_cpp_limit_order(deref(cpp_limit_order_ptr)))
                inc(collection_rit)
            inc(map_it)

        map_it = self._ask_limit_orders.begin()
        while map_it != self._ask_limit_orders.end():
            single_trading_pair_collection_ptr = address(deref(map_it).second)
            collection_it = single_trading_pair_collection_ptr.begin()
            while collection_it != single_trading_pair_collection_ptr.end():
                cpp_limit_order_ptr = address(deref(collection_it))
                retval.append(c_create_limit_order_from_cpp_limit_order(deref(cpp_limit_order_ptr)))
                inc(collection_it)
            inc(map_it)

        return retval

    @property
    def on_hold_balances(self) -> Dict[str, Decimal]:
        _on_hold_balances = defaultdict(Decimal)
        for limit_order in self.limit_orders:
            if limit_order.is_buy:
                _on_hold_balances[limit_order.quote_currency] += limit_order.quantity * limit_order.price
            else:
                _on_hold_balances[limit_order.base_currency] += limit_order.quantity
        return _on_hold_balances

    @property
    def available_balances(self) -> Dict[str, Decimal]:
        _available_balances = self._account_balances.copy()
        for trading_pair_str, balance in _available_balances.items():
            _available_balances[trading_pair_str] -= self.on_hold_balances[trading_pair_str]
        return _available_balances

    # </editor-fold>

    cdef c_start(self, Clock clock, double timestamp):
        ExchangeBase.c_start(self, clock, timestamp)

    async def start_network(self):
        await self.stop_network()
        self._order_book_tracker.start()

    async def stop_network(self):
        self._order_book_tracker.stop()

    async def check_network(self) -> NetworkStatus:
        return NetworkStatus.CONNECTED

    cdef c_set_balance(self, str currency, object balance):
        self._account_balances[currency.upper()] = Decimal(balance)

    cdef object c_get_balance(self, str currency):
        if currency.upper() not in self._account_balances:
            self.logger().warning(f"Account balance does not have asset {currency.upper()}.")
            return Decimal(0.0)
        return self._account_balances[currency.upper()]

    cdef c_tick(self, double timestamp):
        ExchangeBase.c_tick(self, timestamp)
        self.c_process_market_orders()
        self.c_process_crossed_limit_orders()

    cdef str c_buy(self,
                   str trading_pair_str,
                   object amount,
                   object order_type=OrderType.MARKET,
                   object price=s_decimal_0,
                   dict kwargs={}):
        if trading_pair_str not in self._trading_pairs:
            raise ValueError(f"Trading pair '{trading_pair_str}' does not existing in current data set.")

        cdef:
            str order_id = self.random_order_id("buy", trading_pair_str)
            str quote_asset = self._trading_pairs[trading_pair_str].quote_asset
            string cpp_order_id = order_id.encode("utf8")
            string cpp_trading_pair_str = trading_pair_str.encode("utf8")
            string cpp_base_asset = self._trading_pairs[trading_pair_str].base_asset.encode("utf8")
            string cpp_quote_asset = quote_asset.encode("utf8")
            LimitOrdersIterator map_it
            SingleTradingPairLimitOrders *limit_orders_collection_ptr = NULL
            pair[LimitOrders.iterator, cppbool] insert_result

        quantized_price = (self.c_quantize_order_price(trading_pair_str, price)
                           if order_type is OrderType.LIMIT
                           else s_decimal_0)
        quantized_amount = self.c_quantize_order_amount(trading_pair_str, amount)
        if order_type is OrderType.MARKET:
            self._queued_orders.append(QueuedOrder(self._current_timestamp, order_id, True, trading_pair_str,
                                                   quantized_amount))
        elif order_type is OrderType.LIMIT:

            map_it = self._bid_limit_orders.find(cpp_trading_pair_str)

            if map_it == self._bid_limit_orders.end():
                insert_result = self._bid_limit_orders.insert(LimitOrdersPair(cpp_trading_pair_str,
                                                                              SingleTradingPairLimitOrders()))
                map_it = insert_result.first
            limit_orders_collection_ptr = address(deref(map_it).second)
            limit_orders_collection_ptr.insert(CPPLimitOrder(
                cpp_order_id,
                cpp_trading_pair_str,
                True,
                cpp_base_asset,
                cpp_quote_asset,
                <PyObject *> quantized_price,
                <PyObject *> quantized_amount,
                <PyObject *> None,
                int(self._current_timestamp * 1e6),
                0
            ))
        safe_ensure_future(self.trigger_event_async(
            self.MARKET_BUY_ORDER_CREATED_EVENT_TAG,
            BuyOrderCreatedEvent(self._current_timestamp,
                                 order_type,
                                 trading_pair_str,
                                 quantized_amount,
                                 quantized_price,
                                 order_id,
                                 self._current_timestamp)))
        return order_id

    cdef str c_sell(self,
                    str trading_pair_str,
                    object amount,
                    object order_type=OrderType.MARKET,
                    object price=s_decimal_0,
                    dict kwargs={}):

        if trading_pair_str not in self._trading_pairs:
            raise ValueError(f"Trading pair '{trading_pair_str}' does not existing in current data set.")
        cdef:
            str order_id = self.random_order_id("sell", trading_pair_str)
            str base_asset = self._trading_pairs[trading_pair_str].base_asset
            string cpp_order_id = order_id.encode("utf8")
            string cpp_trading_pair_str = trading_pair_str.encode("utf8")
            string cpp_base_asset = base_asset.encode("utf8")
            string cpp_quote_asset = self._trading_pairs[trading_pair_str].quote_asset.encode("utf8")
            LimitOrdersIterator map_it
            SingleTradingPairLimitOrders *limit_orders_collection_ptr = NULL
            pair[LimitOrders.iterator, cppbool] insert_result

        quantized_price = (self.c_quantize_order_price(trading_pair_str, price)
                           if order_type is OrderType.LIMIT
                           else s_decimal_0)
        quantized_amount = self.c_quantize_order_amount(trading_pair_str, amount)
        if order_type is OrderType.MARKET:
            self._queued_orders.append(QueuedOrder(self._current_timestamp, order_id, False, trading_pair_str,
                                                   quantized_amount))
        elif order_type is OrderType.LIMIT:
            map_it = self._ask_limit_orders.find(cpp_trading_pair_str)

            if map_it == self._ask_limit_orders.end():
                insert_result = self._ask_limit_orders.insert(LimitOrdersPair(cpp_trading_pair_str,
                                                                              SingleTradingPairLimitOrders()))
                map_it = insert_result.first
            limit_orders_collection_ptr = address(deref(map_it).second)
            limit_orders_collection_ptr.insert(CPPLimitOrder(
                cpp_order_id,
                cpp_trading_pair_str,
                False,
                cpp_base_asset,
                cpp_quote_asset,
                <PyObject *> quantized_price,
                <PyObject *> quantized_amount,
                <PyObject *> None,
                int(self._current_timestamp * 1e6),
                0
            ))
        safe_ensure_future(self.trigger_event_async(
            self.MARKET_SELL_ORDER_CREATED_EVENT_TAG,
            SellOrderCreatedEvent(self._current_timestamp,
                                  order_type,
                                  trading_pair_str,
                                  quantized_amount,
                                  quantized_price,
                                  order_id,
                                  self._current_timestamp)))
        return order_id

    cdef c_execute_buy(self, str order_id, str trading_pair_str, object amount):
        cdef:
            str quote_asset = self._trading_pairs[trading_pair_str].quote_asset
            str base_asset = self._trading_pairs[trading_pair_str].base_asset
            object quote_balance = self.c_get_balance(quote_asset)
            object base_balance = self.c_get_balance(base_asset)

        order_book = self.order_books[trading_pair_str]

        buy_entries = order_book.simulate_buy(amount)

        # Get the weighted average price of the trade
        avg_price = Decimal(0)
        for entry in buy_entries:
            avg_price += Decimal(entry.price) * Decimal(entry.amount)
        avg_price = avg_price / amount

        order_candidate = OrderCandidate(
            trading_pair=trading_pair_str,
            # Market orders are not maker orders
            is_maker=False,
            order_type=OrderType.MARKET,
            order_side=TradeType.BUY,
            amount=amount,
            price=avg_price,
            from_total_balances=True
        )

        adjusted_order_candidate = self._budget_checker.adjust_candidate(order_candidate, all_or_none=False)

        # Fee collateral asset
        fee_asset = list(adjusted_order_candidate.collateral_dict.keys())[0]

        # Base currency acquired, including fees.
        sold_amount = adjusted_order_candidate.order_collateral.amount
        # Quote currency used, including fees.
        acquired_amount = adjusted_order_candidate.potential_returns.amount

        # Fees for buys are in base asset
        fee_amount = adjusted_order_candidate.collateral_dict[fee_asset]

        # It's not possible to fulfill the order, the possible acquired amount is less than requested
        if acquired_amount < amount:
            self.logger().warning(f"Insufficient {quote_asset} balance available for buy order. "
                                  f"{quote_balance} {quote_asset} available vs. "
                                  f"{sold_amount} {quote_asset} required for the order.")
            self.c_trigger_event(
                self.MARKET_ORDER_FAILURE_EVENT_TAG,
                MarketOrderFailureEvent(self._current_timestamp, order_id, OrderType.MARKET)
            )
            return

        # The order was successfully executed
        self.c_set_balance(quote_asset,
                           quote_balance - sold_amount)
        self.c_set_balance(base_asset,
                           base_balance + acquired_amount)

        # add fee
        fees = build_trade_fee(
            exchange=self.name,
            is_maker=False,
            base_currency="",
            quote_currency="",
            order_type=OrderType.LIMIT,
            order_side=TradeType.BUY,
            amount=Decimal("0"),
            price=Decimal("0"),
        )

        order_filled_events = OrderFilledEvent.order_filled_events_from_order_book_rows(
            self._current_timestamp, order_id, trading_pair_str, TradeType.BUY, OrderType.MARKET,
            fees, buy_entries
        )

        for order_filled_event in order_filled_events:
            self.c_trigger_event(self.ORDER_FILLED_EVENT_TAG, order_filled_event)

        self.c_trigger_event(
            self.BUY_ORDER_COMPLETED_EVENT_TAG,
            BuyOrderCompletedEvent(self._current_timestamp,
                                   order_id,
                                   base_asset,
                                   quote_asset,
                                   fee_asset,
                                   acquired_amount,
                                   sold_amount,
                                   fee_amount,
                                   OrderType.MARKET))

    cdef c_execute_sell(self, str order_id, str trading_pair_str, object amount):
        cdef:
            str quote_asset = self._trading_pairs[trading_pair_str].quote_asset
            str base_asset = self._trading_pairs[trading_pair_str].base_asset
            object quote_balance = self.c_get_balance(quote_asset)
            object base_balance = self.c_get_balance(base_asset)

        order_book = self.order_books[trading_pair_str]

        sell_entries = order_book.simulate_sell(amount)

        # Get the weighted average price of the trade
        avg_price = Decimal(0)
        for entry in sell_entries:
            avg_price += Decimal(entry.price) * Decimal(entry.amount)
        avg_price = avg_price / amount

        order_candidate = OrderCandidate(
            trading_pair=trading_pair_str,
            # Market orders are not maker orders
            is_maker=False,
            order_type=OrderType.MARKET,
            order_side=TradeType.SELL,
            amount=amount,
            price=avg_price,
            from_total_balances=True
        )

        adjusted_order_candidate = self._budget_checker.adjust_candidate(order_candidate, all_or_none=False)

        # Fee collateral asset
        fee_asset = list(adjusted_order_candidate.collateral_dict.keys())[0]

        # Base currency used, including fees.
        sold_amount = adjusted_order_candidate.order_collateral.amount
        # Quote currency acquired, including fees.
        acquired_amount = adjusted_order_candidate.potential_returns.amount

        # Fees for sales are in quote asset
        fee_amount = adjusted_order_candidate.collateral_dict[fee_asset]

        # It's not possible to fulfill the order, the possible sold amount is less than requested
        if sold_amount < amount:
            self.logger().warning(f"Insufficient {base_asset} balance available for sell order. "
                                  f"{base_balance} {base_asset} available vs. "
                                  f"{amount} {base_asset} required for the order.")
            self.c_trigger_event(
                self.MARKET_ORDER_FAILURE_EVENT_TAG,
                MarketOrderFailureEvent(self._current_timestamp, order_id, OrderType.MARKET)
            )
            return

        # The order was successfully executed
        self.c_set_balance(quote_asset,
                           quote_balance + acquired_amount)
        self.c_set_balance(base_asset,
                           base_balance - sold_amount)

        # add fee
        fees = build_trade_fee(
            exchange=self.name,
            is_maker=False,
            base_currency="",
            quote_currency="",
            order_type=OrderType.LIMIT,
            order_side=TradeType.BUY,
            amount=Decimal("0"),
            price=Decimal("0"),
        )

        order_filled_events = OrderFilledEvent.order_filled_events_from_order_book_rows(
            self._current_timestamp, order_id, trading_pair_str, TradeType.SELL,
            OrderType.MARKET, fees, sell_entries
        )

        for order_filled_event in order_filled_events:
            self.c_trigger_event(self.ORDER_FILLED_EVENT_TAG, order_filled_event)

        self.c_trigger_event(
            self.SELL_ORDER_COMPLETED_EVENT_TAG,
            SellOrderCompletedEvent(self._current_timestamp,
                                    order_id,
                                    base_asset,
                                    quote_asset,
                                    fee_asset,
                                    sold_amount,
                                    acquired_amount,
                                    fee_amount,
                                    OrderType.MARKET))

    cdef c_process_market_orders(self):
        cdef:
            QueuedOrder front_order = None
        while len(self._queued_orders) > 0:
            front_order = self._queued_orders[0]
            if front_order.create_timestamp <= self._current_timestamp - self.TRADE_EXECUTION_DELAY:
                self._queued_orders.popleft()
                try:
                    if front_order.is_buy:
                        self.c_execute_buy(front_order.order_id, front_order.trading_pair, front_order.amount)
                    else:
                        self.c_execute_sell(front_order.order_id, front_order.trading_pair, front_order.amount)
                except Exception as e:
                    self.logger().error("Error executing queued order.", exc_info=True)
            else:
                return

    cdef c_delete_limit_order(self,
                              LimitOrders *limit_orders_map_ptr,
                              LimitOrdersIterator *map_it_ptr,
                              const SingleTradingPairLimitOrdersIterator orders_it):
        cdef:
            SingleTradingPairLimitOrders *orders_collection_ptr = address(deref(deref(map_it_ptr)).second)
        try:
            orders_collection_ptr.erase(orders_it)
            if orders_collection_ptr.empty():
                map_it_ptr[0] = limit_orders_map_ptr.erase(deref(map_it_ptr))
            return True
        except Exception as err:
            self.logger().error("Error deleting limit order.", exc_info=True)
            return False

    cdef c_process_limit_bid_order(self,
                                   LimitOrders *limit_orders_map_ptr,
                                   LimitOrdersIterator *map_it_ptr,
                                   SingleTradingPairLimitOrdersIterator orders_it):
        cdef:
            const CPPLimitOrder *cpp_limit_order_ptr = address(deref(orders_it))
            str trading_pair_str = cpp_limit_order_ptr.getTradingPair().decode("utf8")
            str quote_asset = cpp_limit_order_ptr.getQuoteCurrency().decode("utf8")
            str base_asset = cpp_limit_order_ptr.getBaseCurrency().decode("utf8")
            str order_id = cpp_limit_order_ptr.getClientOrderID().decode("utf8")
            object amount = <object> cpp_limit_order_ptr.getQuantity()
            object price = <object> cpp_limit_order_ptr.getPrice()
            object quote_balance = self.c_get_balance(quote_asset)
            object base_balance = self.c_get_balance(base_asset)

        order_candidate = OrderCandidate(
            trading_pair=trading_pair_str,
            # Market orders are not maker orders
            is_maker=False,
            order_type=OrderType.LIMIT,
            order_side=TradeType.BUY,
            amount=amount,
            price=price,
            from_total_balances=True
        )

        adjusted_order_candidate = self._budget_checker.adjust_candidate(order_candidate, all_or_none=False)

        # Fee collateral asset
        fee_asset = list(adjusted_order_candidate.collateral_dict.keys())[0]

        # Base currency acquired, including fees.
        sold_amount = adjusted_order_candidate.order_collateral.amount
        # Quote currency used, including fees.
        acquired_amount = adjusted_order_candidate.potential_returns.amount

        # Fees for buys are in base asset
        fee_amount = adjusted_order_candidate.collateral_dict[fee_asset]

        # It's not possible to fulfill the order, the possible acquired amount is less than requested
        if acquired_amount < amount:
            self.logger().warning(f"Not enough {quote_asset} balance to fill limit buy order on {trading_pair_str}. "
                                  f"{sold_amount:.8g} {quote_asset} needed vs. "
                                  f"{quote_balance:.8g} {quote_asset} available.")

            self.c_delete_limit_order(limit_orders_map_ptr, map_it_ptr, orders_it)
            self.c_trigger_event(self.MARKET_ORDER_CANCELLED_EVENT_TAG,
                                 OrderCancelledEvent(self._current_timestamp,
                                                     order_id)
                                 )
            return

        # The order was successfully executed
        self.c_set_balance(quote_asset,
                           quote_balance - sold_amount)
        self.c_set_balance(base_asset,
                           base_balance + acquired_amount)

        # add fee
        fees = build_trade_fee(
            exchange=self.name,
            is_maker=True,
            base_currency="",
            quote_currency="",
            order_type=OrderType.LIMIT,
            order_side=TradeType.BUY,
            amount=Decimal("0"),
            price=Decimal("0"),
        )

        # Emit the trade and order completed events.
        self.c_trigger_event(
            self.ORDER_FILLED_EVENT_TAG,
            OrderFilledEvent(
                self._current_timestamp,
                order_id,
                trading_pair_str,
                TradeType.BUY,
                OrderType.LIMIT,
                <object> cpp_limit_order_ptr.getPrice(),
                <object> cpp_limit_order_ptr.getQuantity(),
                fees,
                exchange_trade_id=str(int(self._time() * 1e6))
            ))

        self.c_trigger_event(
            self.BUY_ORDER_COMPLETED_EVENT_TAG,
            BuyOrderCompletedEvent(
                self._current_timestamp,
                order_id,
                base_asset,
                quote_asset,
                fee_asset,
                acquired_amount,
                sold_amount,
                fee_amount,
                OrderType.LIMIT
            ))
        self.c_delete_limit_order(limit_orders_map_ptr, map_it_ptr, orders_it)

    cdef c_process_limit_ask_order(self,
                                   LimitOrders *limit_orders_map_ptr,
                                   LimitOrdersIterator *map_it_ptr,
                                   SingleTradingPairLimitOrdersIterator orders_it):
        cdef:
            const CPPLimitOrder *cpp_limit_order_ptr = address(deref(orders_it))
            str trading_pair_str = cpp_limit_order_ptr.getTradingPair().decode("utf8")
            str quote_asset = cpp_limit_order_ptr.getQuoteCurrency().decode("utf8")
            str base_asset = cpp_limit_order_ptr.getBaseCurrency().decode("utf8")
            str order_id = cpp_limit_order_ptr.getClientOrderID().decode("utf8")
            object amount = <object> cpp_limit_order_ptr.getQuantity()
            object price = <object> cpp_limit_order_ptr.getPrice()
            object quote_balance = self.c_get_balance(quote_asset)
            object base_balance = self.c_get_balance(base_asset)

        order_candidate = OrderCandidate(
            trading_pair=trading_pair_str,
            # Market orders are not maker orders
            is_maker=True,
            order_type=OrderType.LIMIT,
            order_side=TradeType.SELL,
            amount=amount,
            price=price,
            from_total_balances=True
        )

        adjusted_order_candidate = self._budget_checker.adjust_candidate(order_candidate, all_or_none=False)

        # Fee collateral asset
        fee_asset = list(adjusted_order_candidate.collateral_dict.keys())[0]

        # Base currency used, including fees.
        sold_amount = adjusted_order_candidate.order_collateral.amount
        # Quote currency acquired, including fees.
        acquired_amount = adjusted_order_candidate.potential_returns.amount

        # Fees for sales are in quote asset
        fee_amount = adjusted_order_candidate.collateral_dict[fee_asset]

        # It's not possible to fulfill the order, the possible sold amount is less than requested
        if sold_amount < amount:
            self.logger().warning(f"Not enough {base_asset} balance to fill limit sell order on {trading_pair_str}. "
                                  f"{sold_amount:.8g} {base_asset} needed vs. "
                                  f"{base_balance:.8g} {base_asset} available.")
            self.c_delete_limit_order(limit_orders_map_ptr, map_it_ptr, orders_it)
            self.c_trigger_event(self.MARKET_ORDER_CANCELLED_EVENT_TAG,
                                 OrderCancelledEvent(self._current_timestamp,
                                                     order_id)
                                 )
            return

        # The order was successfully executed
        self.c_set_balance(quote_asset,
                           quote_balance + acquired_amount)
        self.c_set_balance(base_asset,
                           base_balance - sold_amount)

        # add fee
        fees = build_trade_fee(
            exchange=self.name,
            is_maker=True,
            base_currency="",
            quote_currency="",
            order_type=OrderType.LIMIT,
            order_side=TradeType.SELL,
            amount=Decimal("0"),
            price=Decimal("0"),
        )

        # Emit the trade and order completed events.
        self.c_trigger_event(
            self.ORDER_FILLED_EVENT_TAG,
            OrderFilledEvent(
                self._current_timestamp,
                order_id,
                trading_pair_str,
                TradeType.SELL,
                OrderType.LIMIT,
                <object> cpp_limit_order_ptr.getPrice(),
                <object> cpp_limit_order_ptr.getQuantity(),
                fees,
                exchange_trade_id=str(int(self._time() * 1e6))
            ))

        self.c_trigger_event(
            self.SELL_ORDER_COMPLETED_EVENT_TAG,
            SellOrderCompletedEvent(
                self._current_timestamp,
                order_id,
                base_asset,
                quote_asset,
                fee_asset,
                sold_amount,
                acquired_amount,
                fee_amount,
                OrderType.LIMIT
            ))
        self.c_delete_limit_order(limit_orders_map_ptr, map_it_ptr, orders_it)

    cdef c_process_limit_order(self,
                               bint is_buy,
                               LimitOrders *limit_orders_map_ptr,
                               LimitOrdersIterator *map_it_ptr,
                               SingleTradingPairLimitOrdersIterator orders_it):
        try:
            if is_buy:
                self.c_process_limit_bid_order(limit_orders_map_ptr, map_it_ptr, orders_it)
            else:
                self.c_process_limit_ask_order(limit_orders_map_ptr, map_it_ptr, orders_it)
        except Exception as e:
            self.logger().error(f"Error processing limit order.", exc_info=True)

    cdef c_process_crossed_limit_orders_for_trading_pair(self,
                                                         bint is_buy,
                                                         LimitOrders *limit_orders_map_ptr,
                                                         LimitOrdersIterator *map_it_ptr):
        """
        Trigger limit orders when the opposite side of the order book has crossed the limit order's price.
        This implies someone was ready to fill the limit order, if that limit order was on the market.

        :param is_buy: are the limit orders on the bid side?
        :param limit_orders_map_ptr: pointer to the limit orders map
        :param map_it_ptr: limit orders map iterator, which implies the trading pair being processed
        """
        cdef:
            str trading_pair = deref(deref(map_it_ptr)).first.decode("utf8")
            object opposite_order_book_price = self.c_get_price(trading_pair, is_buy)
            SingleTradingPairLimitOrders *orders_collection_ptr = address(deref(deref(map_it_ptr)).second)
            SingleTradingPairLimitOrdersIterator orders_it = orders_collection_ptr.begin()
            SingleTradingPairLimitOrdersRIterator orders_rit = orders_collection_ptr.rbegin()
            vector[SingleTradingPairLimitOrdersIterator] process_order_its
            const CPPLimitOrder *cpp_limit_order_ptr = NULL

        if is_buy:
            while orders_rit != orders_collection_ptr.rend():
                cpp_limit_order_ptr = address(deref(orders_rit))
                if opposite_order_book_price > <object>cpp_limit_order_ptr.getPrice():
                    break
                process_order_its.push_back(getIteratorFromReverseIterator(
                    <reverse_iterator[SingleTradingPairLimitOrdersIterator]>orders_rit))
                inc(orders_rit)
        else:
            while orders_it != orders_collection_ptr.end():
                cpp_limit_order_ptr = address(deref(orders_it))
                if opposite_order_book_price < <object>cpp_limit_order_ptr.getPrice():
                    break
                process_order_its.push_back(orders_it)
                inc(orders_it)

        for orders_it in process_order_its:
            self.c_process_limit_order(is_buy, limit_orders_map_ptr, map_it_ptr, orders_it)

    cdef c_process_crossed_limit_orders(self):
        cdef:
            LimitOrders *limit_orders_ptr = address(self._bid_limit_orders)
            LimitOrdersIterator map_it = limit_orders_ptr.begin()

        while map_it != limit_orders_ptr.end():
            self.c_process_crossed_limit_orders_for_trading_pair(True, limit_orders_ptr, address(map_it))
            if map_it != limit_orders_ptr.end():
                inc(map_it)

        limit_orders_ptr = address(self._ask_limit_orders)
        map_it = limit_orders_ptr.begin()

        while map_it != limit_orders_ptr.end():
            self.c_process_crossed_limit_orders_for_trading_pair(False, limit_orders_ptr, address(map_it))
            if map_it != limit_orders_ptr.end():
                inc(map_it)

    # <editor-fold desc="Event listener functions">
    cdef c_match_trade_to_limit_orders(self, object order_book_trade_event):
        """
        Trigger limit orders when incoming market orders have crossed the limit order's price.

        :param order_book_trade_event: trade event from order book
        """
        cdef:
            string cpp_trading_pair = order_book_trade_event.trading_pair.encode("utf8")
            bint is_maker_buy = order_book_trade_event.type is TradeType.SELL
            object trade_price = order_book_trade_event.price
            object trade_quantity = order_book_trade_event.amount
            LimitOrders *limit_orders_map_ptr = (address(self._bid_limit_orders)
                                                 if is_maker_buy
                                                 else address(self._ask_limit_orders))
            LimitOrdersIterator map_it = limit_orders_map_ptr.find(cpp_trading_pair)
            SingleTradingPairLimitOrders *orders_collection_ptr = NULL
            SingleTradingPairLimitOrdersIterator orders_it
            SingleTradingPairLimitOrdersRIterator orders_rit
            vector[SingleTradingPairLimitOrdersIterator] process_order_its
            const CPPLimitOrder *cpp_limit_order_ptr = NULL

        if map_it == limit_orders_map_ptr.end():
            return

        orders_collection_ptr = address(deref(map_it).second)
        if is_maker_buy:
            orders_rit = orders_collection_ptr.rbegin()
            while orders_rit != orders_collection_ptr.rend():
                cpp_limit_order_ptr = address(deref(orders_rit))
                if <object>cpp_limit_order_ptr.getPrice() <= trade_price:
                    break
                process_order_its.push_back(getIteratorFromReverseIterator(
                    <reverse_iterator[SingleTradingPairLimitOrdersIterator]>orders_rit))
                inc(orders_rit)
        else:
            orders_it = orders_collection_ptr.begin()
            while orders_it != orders_collection_ptr.end():
                cpp_limit_order_ptr = address(deref(orders_it))
                if <object>cpp_limit_order_ptr.getPrice() >= trade_price:
                    break
                process_order_its.push_back(orders_it)
                inc(orders_it)

        for orders_it in process_order_its:
            self.c_process_limit_order(is_maker_buy, limit_orders_map_ptr, address(map_it), orders_it)

    # </editor-fold>

    cdef object c_get_available_balance(self, str currency):
        return self.available_balances.get(currency.upper(), s_decimal_0)

    async def cancel_all(self, timeout_seconds: float) -> List[CancellationResult]:
        cdef:
            LimitOrders *limit_orders_map_ptr
            list cancellation_results = []
        limit_orders_map_ptr = address(self._bid_limit_orders)
        for trading_pair_str in self._trading_pairs.keys():
            results = self.c_cancel_order_from_orders_map(limit_orders_map_ptr, trading_pair_str, cancel_all=True)
            cancellation_results.extend(results)

        limit_orders_map_ptr = address(self._ask_limit_orders)
        for trading_pair_str in self._trading_pairs.keys():
            results = self.c_cancel_order_from_orders_map(limit_orders_map_ptr, trading_pair_str, cancel_all=True)
            cancellation_results.extend(results)
        return cancellation_results

    cdef object c_cancel_order_from_orders_map(self,
                                               LimitOrders *orders_map,
                                               str trading_pair_str,
                                               bint cancel_all=False,
                                               str client_order_id=None):
        cdef:
            string cpp_trading_pair = trading_pair_str.encode("utf8")
            LimitOrdersIterator map_it = orders_map.find(cpp_trading_pair)
            SingleTradingPairLimitOrders *limit_orders_collection_ptr = NULL
            SingleTradingPairLimitOrdersIterator orders_it
            vector[SingleTradingPairLimitOrdersIterator] process_order_its
            const CPPLimitOrder *limit_order_ptr = NULL
            str limit_order_cid
            list cancellation_results = []
        try:
            if map_it == orders_map.end():
                return []

            limit_orders_collection_ptr = address(deref(map_it).second)
            orders_it = limit_orders_collection_ptr.begin()
            while orders_it != limit_orders_collection_ptr.end():
                limit_order_ptr = address(deref(orders_it))
                limit_order_cid = limit_order_ptr.getClientOrderID().decode("utf8")
                if (not cancel_all and limit_order_cid == client_order_id) or cancel_all:
                    process_order_its.push_back(orders_it)
                inc(orders_it)

            for orders_it in process_order_its:
                limit_order_ptr = address(deref(orders_it))
                limit_order_cid = limit_order_ptr.getClientOrderID().decode("utf8")
                delete_success = self.c_delete_limit_order(orders_map, address(map_it), orders_it)
                cancellation_results.append(CancellationResult(limit_order_cid,
                                                               delete_success))
                self.c_trigger_event(self.MARKET_ORDER_CANCELLED_EVENT_TAG,
                                     OrderCancelledEvent(self._current_timestamp,
                                                         limit_order_cid)
                                     )
            return cancellation_results
        except Exception as err:
            self.logger().error(f"Error canceling order.", exc_info=True)

    cdef c_cancel(self, str trading_pair_str, str client_order_id):
        cdef:
            string cpp_trading_pair = trading_pair_str.encode("utf8")
            string cpp_client_order_id = client_order_id.encode("utf8")
            str trade_type = client_order_id.split("://")[0]
            bint is_maker_buy = trade_type.upper() == "BUY"
            LimitOrders *limit_orders_map_ptr = (address(self._bid_limit_orders)
                                                 if is_maker_buy
                                                 else address(self._ask_limit_orders))
        self.c_cancel_order_from_orders_map(limit_orders_map_ptr, trading_pair_str, False, client_order_id)

    cdef object c_get_fee(self,
                          str base_asset,
                          str quote_asset,
                          object order_type,
                          object order_side,
                          object amount,
                          object price,
                          object is_maker = None):
        return build_trade_fee(
            self.name,
            is_maker=is_maker if is_maker is not None else order_type in [OrderType.LIMIT, OrderType.LIMIT_MAKER],
            base_currency=base_asset,
            quote_currency=quote_asset,
            order_type=order_type,
            order_side=order_side,
            amount=amount,
            price=price,
        )

    cdef OrderBook c_get_order_book(self, str trading_pair):
        if trading_pair not in self._trading_pairs:
            raise ValueError(f"No order book exists for '{trading_pair}'.")
        trading_pair = self._target_market.convert_to_exchange_trading_pair(trading_pair)
        return self._order_book_tracker.order_books[trading_pair]

    cdef object c_get_order_price_quantum(self, str trading_pair, object price):
        cdef:
            QuantizationParams q_params
        if trading_pair in self._quantization_params:
            q_params = self._quantization_params[trading_pair]
            decimals_quantum = Decimal(f"1e-{q_params.price_decimals}")
            if price.is_finite() and price > s_decimal_0:
                precision_quantum = Decimal(f"1e{math.ceil(math.log10(price)) - q_params.price_precision}")
            else:
                precision_quantum = Decimal(0)
            return max(precision_quantum, decimals_quantum)
        else:
            return Decimal(f"1e-10")

    cdef object c_get_order_size_quantum(self,
                                         str trading_pair,
                                         object order_size):
        cdef:
            QuantizationParams q_params
        if trading_pair in self._quantization_params:
            q_params = self._quantization_params[trading_pair]
            decimals_quantum = Decimal(f"1e-{q_params.order_size_decimals}")
            if order_size.is_finite() and order_size > s_decimal_0:
                precision_quantum = Decimal(f"1e{math.ceil(math.log10(order_size)) - q_params.order_size_precision}")
            else:
                precision_quantum = Decimal(0)
            return max(precision_quantum, decimals_quantum)
        else:
            return Decimal(f"1e-7")

    cdef object c_quantize_order_price(self,
                                       str trading_pair,
                                       object price):
        price = Decimal('%.7g' % price)  # hard code to round to 8 significant digits
        price_quantum = self.c_get_order_price_quantum(trading_pair, price)
        return (price // price_quantum) * price_quantum

    cdef object c_quantize_order_amount(self,
                                        str trading_pair,
                                        object amount,
                                        object price=s_decimal_0):
        amount = Decimal('%.7g' % amount)  # hard code to round to 8 significant digits
        if amount <= 1e-7:
            amount = Decimal("0")
        order_size_quantum = self.c_get_order_size_quantum(trading_pair, amount)
        return (amount // order_size_quantum) * order_size_quantum

    def get_available_balance(self, currency: str) -> Decimal:
        return self.c_get_available_balance(currency)

    def get_all_balances(self) -> Dict[str, Decimal]:
        return self._account_balances.copy()

    # <editor-fold desc="Python wrapper for cdef functions">
    def match_trade_to_limit_orders(self, event_object: OrderBookTradeEvent):
        self.c_match_trade_to_limit_orders(event_object)

    def set_balance(self, currency: str, balance: Decimal):
        self.c_set_balance(currency, balance)
    # </editor-fold>

    def get_price(self, trading_pair: str, is_buy: bool) -> Decimal:
        return self.c_get_price(trading_pair, is_buy)

    def buy(self, trading_pair: str, amount: Decimal, order_type=OrderType.MARKET,
            price: Decimal = s_decimal_0, **kwargs) -> str:
        return self.c_buy(trading_pair, amount, order_type, price, kwargs)

    def sell(self, trading_pair: str, amount: Decimal, order_type=OrderType.MARKET,
             price: Decimal = s_decimal_0, **kwargs) -> str:
        return self.c_sell(trading_pair, amount, order_type, price, kwargs)

    def cancel(self, trading_pair: str, client_order_id: str):
        return self.c_cancel(trading_pair, client_order_id)

    def get_fee(self,
                base_currency: str,
                quote_currency: str,
                order_type: OrderType,
                order_side: TradeType,
                amount: Decimal,
                price: Decimal = s_decimal_0,
                is_maker: Optional[bool] = None):
        return self.c_get_fee(base_currency, quote_currency, order_type, order_side, amount, price, is_maker)

    def get_order_book(self, trading_pair: str) -> OrderBook:
        return self.c_get_order_book(trading_pair)

    def get_maker_order_type(self):
        return OrderType.LIMIT

    def get_taker_order_type(self):
        return OrderType.LIMIT

    async def trigger_event_async(self,
                                  event_tag,
                                  event):
        await asyncio.sleep(0.01)
        self.c_trigger_event(event_tag, event)<|MERGE_RESOLUTION|>--- conflicted
+++ resolved
@@ -1,34 +1,22 @@
 # distutils: sources=['hummingbot/core/cpp/Utils.cpp', 'hummingbot/core/cpp/LimitOrder.cpp', 'hummingbot/core/cpp/OrderExpirationEntry.cpp']
 
+import asyncio
 import math
 import random
-
-from collections import (
-    deque, defaultdict
-)
-
-import asyncio
+from collections import defaultdict, deque
+from decimal import Decimal
+from typing import Dict, List, Optional, Tuple
+
 import pandas as pd
 
 from cpython cimport PyObject
-from cython.operator cimport(
-    address,
-    dereference as deref,
-    postincrement as inc
-)
-from decimal import Decimal
+from cython.operator cimport address, dereference as deref, postincrement as inc
 from libcpp cimport bool as cppbool
 from libcpp.vector cimport vector
-from typing import (
-    Dict,
-    List,
-    Optional,
-    Tuple,
-)
-
+
+from hummingbot.connector.budget_checker import BudgetChecker
+from hummingbot.connector.exchange.paper_trade.trading_pair import TradingPair
 from hummingbot.connector.exchange_base import ExchangeBase
-from hummingbot.connector.exchange.paper_trade.trading_pair import TradingPair
-from hummingbot.connector.budget_checker import BudgetChecker
 from hummingbot.core.clock cimport Clock
 from hummingbot.core.clock import Clock
 from hummingbot.core.data_type.cancellation_result import CancellationResult
@@ -55,22 +43,9 @@
     TradeType,
 )
 from hummingbot.core.network_iterator import NetworkStatus
-<<<<<<< HEAD
 from hummingbot.core.Utils cimport getIteratorFromReverseIterator, reverse_iterator
 from hummingbot.core.utils.async_utils import safe_ensure_future
-from hummingbot.core.utils.estimate_fee import build_trade_fee, estimate_fee
-=======
-from hummingbot.core.Utils cimport(
-    getIteratorFromReverseIterator,
-    reverse_iterator
-)
-from hummingbot.core.utils.async_utils import (
-    safe_ensure_future,
-)
 from hummingbot.core.utils.estimate_fee import build_trade_fee
-
-from ...budget_checker import BudgetChecker
->>>>>>> c37873a7
 
 ptm_logger = None
 s_decimal_0 = Decimal(0)
