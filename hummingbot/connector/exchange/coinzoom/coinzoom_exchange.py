--- conflicted
+++ resolved
@@ -4,11 +4,7 @@
 import math
 import time
 from decimal import Decimal
-<<<<<<< HEAD
 from typing import TYPE_CHECKING, Any, AsyncIterable, Dict, List, Optional
-=======
-from typing import Any, AsyncIterable, Dict, List, Optional
->>>>>>> b8de9d5a
 
 import aiohttp
 from async_timeout import timeout
