--- conflicted
+++ resolved
@@ -99,35 +99,6 @@
         """
         Updates the rates for all rate sources.
         """
-<<<<<<< HEAD
-        while True:
-            rate_oracle = RateOracle.get_instance()
-            for connector, connector_pairs in self._rates_required.items():
-                if connector == "gateway":
-                    tasks = []
-                    gateway_client = GatewayTxHandler.get_instance()
-                    for connector_pair in connector_pairs:
-                        connector, chain, network = connector_pair.connector_name.split("_")
-                        base, quote = connector_pair.trading_pair.split("-")
-                        tasks.append(
-                            gateway_client.get_price(
-                                chain=chain, network=network, connector=connector,
-                                base_asset=base, quote_asset=quote, amount=Decimal("1"),
-                                side=TradeType.BUY))
-                    try:
-                        results = await asyncio.gather(*tasks)
-                        for connector_pair, rate in zip(connector_pairs, results):
-                            rate_oracle.set_price(connector_pair.trading_pair, Decimal(rate["price"]))
-                    except Exception as e:
-                        self.logger().error(f"Error fetching prices from {connector_pairs}: {e}", exc_info=True)
-                else:
-                    connector = self._rate_sources[connector]
-                    prices = await self._safe_get_last_traded_prices(connector,
-                                                                     [pair.trading_pair for pair in connector_pairs])
-                    for pair, rate in prices.items():
-                        rate_oracle.set_price(pair, rate)
-            await asyncio.sleep(self._rates_update_interval)
-=======
         try:
             while True:
                 # Exit if no more rates to update
@@ -138,7 +109,7 @@
                 for connector, connector_pairs in self._rates_required.items():
                     if connector == "gateway":
                         tasks = []
-                        gateway_client = GatewayHttpClient.get_instance()
+                        gateway_client = GatewayTxHandler.get_instance()
                         for connector_pair in connector_pairs:
                             connector, chain, network = connector_pair.connector_name.split("_")
                             base, quote = connector_pair.trading_pair.split("-")
@@ -165,7 +136,6 @@
             raise
         finally:
             self._rates_update_task = None
->>>>>>> 6687ee42
 
     def initialize_candles_feed(self, config: CandlesConfig):
         """
