--- conflicted
+++ resolved
@@ -786,11 +786,8 @@
                     )
                 elif not previous_is_done and tracked_limit_order.is_done:
                     self.c_expire_order(tracked_limit_order.client_order_id, 60)
-<<<<<<< HEAD
-=======
                     # Remove from log tracking
                     await self._wallet.current_backend.zeroex_fill_watcher.unwatch_order_hash(tracked_limit_order.exchange_order_id)
->>>>>>> cd3bfaf9
                     if tracked_limit_order.trade_type is TradeType.BUY:
                         self.logger().info(f"The limit buy order {tracked_limit_order.client_order_id} "
                                            f"has completed according to order status API.")
