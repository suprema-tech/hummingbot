--- conflicted
+++ resolved
@@ -39,21 +39,11 @@
     switch (ConfigManager.config.AVALANCHE_CHAIN) {
       case 'avalanche':
         config = PangolinConfig.config.avalanche;
-<<<<<<< HEAD
-        this._pangolinRouter = config.routerAddress;
         this.chainId = AvalancheConfig.config.avalanche.chainID;
         break;
       case 'fuji':
         config = PangolinConfig.config.fuji;
-        this._pangolinRouter = config.routerAddress;
         this.chainId = AvalancheConfig.config.fuji.chainID;
-=======
-        this.chainId = AvalancheConfig.config.avalanche.chainId;
-        break;
-      case 'fuji':
-        config = PangolinConfig.config.fuji;
-        this.chainId = AvalancheConfig.config.fuji.chainId;
->>>>>>> 5a319d78
         break;
       default:
         throw new Error('AVALANCHE_CHAIN not valid');
