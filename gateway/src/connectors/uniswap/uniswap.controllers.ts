--- conflicted
+++ resolved
@@ -1,5 +1,5 @@
 import Decimal from 'decimal.js-light';
-import { BigNumber, Wallet } from 'ethers';
+import { BigNumber, Transaction, Wallet } from 'ethers';
 import { Token } from '@uniswap/sdk-core';
 import { FeeAmount } from '@uniswap/v3-sdk';
 import {
@@ -44,6 +44,7 @@
   PoolPriceRequest,
   PoolPriceResponse,
 } from '../../amm/amm.requests';
+import { TransactionSignature } from '@solana/web3.js';
 
 export interface TradeInfo {
   baseToken: Tokenish;
@@ -198,7 +199,6 @@
 ): Promise<TradeResponse> {
   const startTimestamp: number = Date.now();
 
-<<<<<<< HEAD
   const limitPrice = req.limitPrice;
   const { wallet, maxFeePerGasBigNumber, maxPriorityFeePerGasBigNumber } =
     await txWriteData(
@@ -206,29 +206,6 @@
       req.address,
       req.maxFeePerGas,
       req.maxPriorityFeePerGas
-=======
-  const { limitPrice, maxFeePerGas, maxPriorityFeePerGas, allowedSlippage } =
-    req;
-
-  let maxFeePerGasBigNumber: BigNumber | undefined;
-  if (maxFeePerGas) {
-    maxFeePerGasBigNumber = BigNumber.from(maxFeePerGas);
-  }
-  let maxPriorityFeePerGasBigNumber: BigNumber | undefined;
-  if (maxPriorityFeePerGas) {
-    maxPriorityFeePerGasBigNumber = BigNumber.from(maxPriorityFeePerGas);
-  }
-
-  let wallet: Wallet;
-  try {
-    wallet = await ethereumish.getWallet(req.address);
-  } catch (err) {
-    logger.error(`Wallet ${req.address} not available.`);
-    throw new HttpException(
-      500,
-      LOAD_WALLET_ERROR_MESSAGE + err,
-      LOAD_WALLET_ERROR_CODE
->>>>>>> 2d8eb54c
     );
 
   let tradeInfo: TradeInfo;
@@ -291,7 +268,7 @@
       req.nonce,
       maxFeePerGasBigNumber,
       maxPriorityFeePerGasBigNumber,
-      allowedSlippage
+      req.allowedSlippage
     );
 
     if (tx.hash) {
@@ -520,7 +497,7 @@
   const gasPrice: number = ethereumish.gasPrice;
   const gasLimit: number = uniswapish.gasLimit;
 
-  const tx = await uniswapish.collectFees(
+  const tx: Transaction = <Transaction>await uniswapish.collectFees(
     wallet,
     req.tokenId,
     gasLimit,
