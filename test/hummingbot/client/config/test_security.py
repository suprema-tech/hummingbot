--- conflicted
+++ resolved
@@ -6,7 +6,12 @@
 
 from hummingbot.client.config import config_crypt, config_helpers, security
 from hummingbot.client.config.config_crypt import ETHKeyFileSecretManger, store_password_verification, validate_password
-from hummingbot.client.config.config_helpers import ClientConfigAdapter, get_connector_config_yml_path, save_to_yml
+from hummingbot.client.config.config_helpers import (
+    ClientConfigAdapter,
+    api_keys_from_connector_config_map,
+    get_connector_config_yml_path,
+    save_to_yml,
+)
 from hummingbot.client.config.security import Security
 from hummingbot.connector.exchange.binance.binance_utils import BinanceConfigMap
 from hummingbot.core.utils.async_call_scheduler import AsyncCallScheduler
@@ -87,55 +92,6 @@
         another_secrets_manager = ETHKeyFileSecretManger("another-password")
 
         self.assertFalse(validate_password(another_secrets_manager))
-<<<<<<< HEAD
-    #
-    # def test_login(self):
-    #     password = "som-password"
-    #     secrets_manager = ETHKeyFileSecretManger(password)
-    #     store_password_verification(secrets_manager)
-    #
-    #     Security.login(secrets_manager)
-    #     config_map = self.store_binance_config()
-    #     self.async_run_with_timeout(Security.wait_til_decryption_done(), timeout=2)
-    #
-    #     self.assertTrue(Security.is_decryption_done())
-    #     self.assertTrue(Security.any_secure_configs())
-    #     self.assertTrue(Security.connector_config_file_exists(self.connector))
-    #
-    #     api_keys = Security.api_keys(self.connector)
-    #     expected_keys = api_keys_from_connector_config_map(config_map)
-    #
-    #     self.assertEqual(expected_keys, api_keys)
-
-    # def test_update_secure_config(self):
-    #     password = "som-password"
-    #     secrets_manager = ETHKeyFileSecretManger(password)
-    #     store_password_verification(secrets_manager)
-    #     Security.login(secrets_manager)
-    #     binance_config = ClientConfigAdapter(
-    #         BinanceConfigMap(binance_api_key=self.api_key, binance_api_secret=self.api_secret)
-    #     )
-    #     self.async_run_with_timeout(Security.wait_til_decryption_done())
-    #
-    #     Security.update_secure_config(binance_config)
-    #     self.reset_security()
-    #
-    #     Security.login(secrets_manager)
-    #     self.async_run_with_timeout(Security.wait_til_decryption_done(), timeout=2)
-    #     binance_loaded_config = Security.decrypted_value(binance_config.connector)
-    #
-    #     self.assertEqual(binance_config, binance_loaded_config)
-    #
-    #     binance_config.binance_api_key = "someOtherApiKey"
-    #     Security.update_secure_config(binance_config)
-    #     self.reset_security()
-    #
-    #     Security.login(secrets_manager)
-    #     self.async_run_with_timeout(Security.wait_til_decryption_done(), timeout=2)
-    #     binance_loaded_config = Security.decrypted_value(binance_config.connector)
-    #
-    #     self.assertEqual(binance_config, binance_loaded_config)
-=======
 
     def test_login(self):
         password = "som-password"
@@ -193,5 +149,4 @@
 
         binance_loaded_config = Security.decrypted_value(binance_config.connector)
 
-        self.assertEqual(binance_config, binance_loaded_config)
->>>>>>> ce64301b
+        self.assertEqual(binance_config, binance_loaded_config)